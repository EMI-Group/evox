import unittest

import torch
from torch import nn

<<<<<<< HEAD
from src.core import jit_class, Problem, Algorithm, trace_impl, Parameter
from src.workflows import StdWorkflow
from src.problems.hpo_wrapper import HPOProblemWrapper, HPOFitnessMonitor


if __name__ == "__main__":

    @jit_class
    class BasicProblem(Problem):

        def __init__(self):
            super().__init__()

        def evaluate(self, x: torch.Tensor):
            return (x * x).sum(-1)

    @jit_class
    class BasicAlgorithm(Algorithm):

        def __init__(self, pop_size: int, lb: torch.Tensor, ub: torch.Tensor):
            super().__init__()
            assert (
                lb.ndim == 1 and ub.ndim == 1
            ), f"Lower and upper bounds shall have ndim of 1, got {lb.ndim} and {ub.ndim}"
            assert (
                lb.shape == ub.shape
            ), f"Lower and upper bounds shall have same shape, got {lb.ndim} and {ub.ndim}"
            self.pop_size = pop_size
            self.hp = Parameter([1.0, 2.0])
            self.lb = lb
            self.ub = ub
            self.dim = lb.shape[0]
            self.pop = nn.Buffer(
                torch.empty(self.pop_size, lb.shape[0], dtype=lb.dtype, device=lb.device)
            )
            self.fit = nn.Buffer(torch.empty(self.pop_size, dtype=lb.dtype, device=lb.device))

        def step(self):
            pop = torch.rand(self.pop_size, self.dim, dtype=self.lb.dtype, device=self.lb.device)
            pop = pop * (self.ub - self.lb)[None, :] + self.lb[None, :]
            pop = pop * self.hp[0]
            self.pop.copy_(pop)
            self.fit.copy_(self.evaluate(pop))

        @trace_impl(step)
        def trace_step(self):
            pop = torch.rand(self.pop_size, self.dim, dtype=self.lb.dtype, device=self.lb.device)
            pop = pop * (self.ub - self.lb)[None, :] + self.lb[None, :]
            pop = pop * self.hp[0]
            self.pop = pop
            self.fit = self.evaluate(pop)

    torch.set_default_device("cuda" if torch.cuda.is_available() else "cpu")
    algo = BasicAlgorithm(10, -10 * torch.ones(2), 10 * torch.ones(2))
    prob = BasicProblem()
    monitor = HPOFitnessMonitor()
    monitor.setup()
    workflow = StdWorkflow()
    workflow.setup(algo, prob, monitor=monitor)

    hpo_prob = HPOProblemWrapper(iterations=9, num_instances=7, workflow=workflow)
    params = HPOProblemWrapper.extract_parameters(hpo_prob.init_state)
    print(params)
    params["self.algorithm.hp"] = torch.nn.Parameter(
        torch.rand(7, 2, device="cuda"), requires_grad=False
    )
    print(hpo_prob.evaluate(params))

    class solution_transform(torch.nn.Module):
        def forward(self, x: torch.Tensor):
            return {"self.algorithm.hp": x}

    outer_algo = BasicAlgorithm(7, -10 * torch.ones(2), 10 * torch.ones(2))
    outer_workflow = StdWorkflow()
    outer_workflow.setup(outer_algo, hpo_prob, solution_transform=solution_transform())
    outer_workflow.init_step()
    print(outer_workflow.algorithm.fit)
=======
from evox.core import Algorithm, Parameter, Problem, jit_class, trace_impl
from evox.problems.hpo_wrapper import HPOFitnessMonitor, HPOProblemWrapper
from evox.workflows import StdWorkflow


@jit_class
class BasicProblem(Problem):
    def __init__(self):
        super().__init__()

    def evaluate(self, x: torch.Tensor):
        return (x * x).sum(-1)


@jit_class
class BasicAlgorithm(Algorithm):
    def __init__(self, pop_size: int, lb: torch.Tensor, ub: torch.Tensor):
        super().__init__()
        assert lb.ndim == 1 and ub.ndim == 1, f"Lower and upper bounds shall have ndim of 1, got {lb.ndim} and {ub.ndim}"
        assert lb.shape == ub.shape, f"Lower and upper bounds shall have same shape, got {lb.ndim} and {ub.ndim}"
        self.pop_size = pop_size
        self.hp = Parameter([1.0, 2.0])
        self.lb = lb
        self.ub = ub
        self.dim = lb.shape[0]
        self.pop = nn.Buffer(torch.empty(self.pop_size, lb.shape[0], dtype=lb.dtype, device=lb.device))
        self.fit = nn.Buffer(torch.empty(self.pop_size, dtype=lb.dtype, device=lb.device))

    def step(self):
        pop = torch.rand(self.pop_size, self.dim, dtype=self.lb.dtype, device=self.lb.device)
        pop = pop * (self.ub - self.lb)[None, :] + self.lb[None, :]
        pop = pop * self.hp[0]
        self.pop.copy_(pop)
        self.fit.copy_(self.evaluate(pop))

    @trace_impl(step)
    def trace_step(self):
        pop = torch.rand(self.pop_size, self.dim, dtype=self.lb.dtype, device=self.lb.device)
        pop = pop * (self.ub - self.lb)[None, :] + self.lb[None, :]
        pop = pop * self.hp[0]
        self.pop = pop
        self.fit = self.evaluate(pop)


class TestHPOWrapper(unittest.TestCase):
    def setUp(self):
        torch.set_default_device("cuda" if torch.cuda.is_available() else "cpu")
        self.algo = BasicAlgorithm(10, -10 * torch.ones(2), 10 * torch.ones(2))
        self.prob = BasicProblem()
        self.monitor = HPOFitnessMonitor()
        self.monitor.setup()
        self.workflow = StdWorkflow()
        self.workflow.setup(self.algo, self.prob, monitor=self.monitor)
        self.hpo_prob = HPOProblemWrapper(iterations=9, num_instances=7, workflow=self.workflow, copy_init_state=True)

    def test_extract_parameters(self):
        params = HPOProblemWrapper.extract_parameters(self.hpo_prob.init_state)
        self.assertIn("self.algorithm.hp", params)

    def test_evaluate(self):
        params = HPOProblemWrapper.extract_parameters(self.hpo_prob.init_state)
        params["self.algorithm.hp"] = torch.nn.Parameter(torch.rand(7, 2), requires_grad=False)
        result = self.hpo_prob.evaluate(params)
        self.assertIsInstance(result, torch.Tensor)

    def test_outer_workflow(self):
        class solution_transform(torch.nn.Module):
            def forward(self, x: torch.Tensor):
                return {"self.algorithm.hp": x}

        outer_algo = BasicAlgorithm(7, -10 * torch.ones(2), 10 * torch.ones(2))
        outer_workflow = StdWorkflow()
        outer_workflow.setup(outer_algo, self.hpo_prob, solution_transform=solution_transform())
        outer_workflow.init_step()
        self.assertIsInstance(outer_workflow.algorithm.fit, torch.Tensor)
>>>>>>> 11acb486
<|MERGE_RESOLUTION|>--- conflicted
+++ resolved
@@ -3,85 +3,6 @@
 import torch
 from torch import nn
 
-<<<<<<< HEAD
-from src.core import jit_class, Problem, Algorithm, trace_impl, Parameter
-from src.workflows import StdWorkflow
-from src.problems.hpo_wrapper import HPOProblemWrapper, HPOFitnessMonitor
-
-
-if __name__ == "__main__":
-
-    @jit_class
-    class BasicProblem(Problem):
-
-        def __init__(self):
-            super().__init__()
-
-        def evaluate(self, x: torch.Tensor):
-            return (x * x).sum(-1)
-
-    @jit_class
-    class BasicAlgorithm(Algorithm):
-
-        def __init__(self, pop_size: int, lb: torch.Tensor, ub: torch.Tensor):
-            super().__init__()
-            assert (
-                lb.ndim == 1 and ub.ndim == 1
-            ), f"Lower and upper bounds shall have ndim of 1, got {lb.ndim} and {ub.ndim}"
-            assert (
-                lb.shape == ub.shape
-            ), f"Lower and upper bounds shall have same shape, got {lb.ndim} and {ub.ndim}"
-            self.pop_size = pop_size
-            self.hp = Parameter([1.0, 2.0])
-            self.lb = lb
-            self.ub = ub
-            self.dim = lb.shape[0]
-            self.pop = nn.Buffer(
-                torch.empty(self.pop_size, lb.shape[0], dtype=lb.dtype, device=lb.device)
-            )
-            self.fit = nn.Buffer(torch.empty(self.pop_size, dtype=lb.dtype, device=lb.device))
-
-        def step(self):
-            pop = torch.rand(self.pop_size, self.dim, dtype=self.lb.dtype, device=self.lb.device)
-            pop = pop * (self.ub - self.lb)[None, :] + self.lb[None, :]
-            pop = pop * self.hp[0]
-            self.pop.copy_(pop)
-            self.fit.copy_(self.evaluate(pop))
-
-        @trace_impl(step)
-        def trace_step(self):
-            pop = torch.rand(self.pop_size, self.dim, dtype=self.lb.dtype, device=self.lb.device)
-            pop = pop * (self.ub - self.lb)[None, :] + self.lb[None, :]
-            pop = pop * self.hp[0]
-            self.pop = pop
-            self.fit = self.evaluate(pop)
-
-    torch.set_default_device("cuda" if torch.cuda.is_available() else "cpu")
-    algo = BasicAlgorithm(10, -10 * torch.ones(2), 10 * torch.ones(2))
-    prob = BasicProblem()
-    monitor = HPOFitnessMonitor()
-    monitor.setup()
-    workflow = StdWorkflow()
-    workflow.setup(algo, prob, monitor=monitor)
-
-    hpo_prob = HPOProblemWrapper(iterations=9, num_instances=7, workflow=workflow)
-    params = HPOProblemWrapper.extract_parameters(hpo_prob.init_state)
-    print(params)
-    params["self.algorithm.hp"] = torch.nn.Parameter(
-        torch.rand(7, 2, device="cuda"), requires_grad=False
-    )
-    print(hpo_prob.evaluate(params))
-
-    class solution_transform(torch.nn.Module):
-        def forward(self, x: torch.Tensor):
-            return {"self.algorithm.hp": x}
-
-    outer_algo = BasicAlgorithm(7, -10 * torch.ones(2), 10 * torch.ones(2))
-    outer_workflow = StdWorkflow()
-    outer_workflow.setup(outer_algo, hpo_prob, solution_transform=solution_transform())
-    outer_workflow.init_step()
-    print(outer_workflow.algorithm.fit)
-=======
 from evox.core import Algorithm, Parameter, Problem, jit_class, trace_impl
 from evox.problems.hpo_wrapper import HPOFitnessMonitor, HPOProblemWrapper
 from evox.workflows import StdWorkflow
@@ -156,5 +77,4 @@
         outer_workflow = StdWorkflow()
         outer_workflow.setup(outer_algo, self.hpo_prob, solution_transform=solution_transform())
         outer_workflow.init_step()
-        self.assertIsInstance(outer_workflow.algorithm.fit, torch.Tensor)
->>>>>>> 11acb486
+        self.assertIsInstance(outer_workflow.algorithm.fit, torch.Tensor)