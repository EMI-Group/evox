--- conflicted
+++ resolved
@@ -1,22 +1,16 @@
 __all__ = [
-<<<<<<< HEAD
-    "ref_vec_guided",
-    "select_rand_pbest",
-]
-
-from .rvea_selection import ref_vec_guided
-from .find_pbest import select_rand_pbest
-=======
     "NonDominatedSort",
     "crowding_distance",
     "nd_environmental_selection",
     "non_dominate_rank",
     "non_dominated_sort_script",
     "ref_vec_guided",
+    "select_rand_pbest",
     "tournament_selection",
     "tournament_selection_multifit",
 ]
 
+from .find_pbest import select_rand_pbest
 from .non_dominate import (
     NonDominatedSort,
     crowding_distance,
@@ -25,5 +19,4 @@
     non_dominated_sort_script,
 )
 from .rvea_selection import ref_vec_guided
-from .tournament_selection import tournament_selection, tournament_selection_multifit
->>>>>>> 4957c6dc
+from .tournament_selection import tournament_selection, tournament_selection_multifit