--- conflicted
+++ resolved
@@ -6,17 +6,9 @@
     from .distributed import RayDistributedWorkflow
 except ImportError as e:
     original_error_msg = str(e)
-
-<<<<<<< HEAD
-#     def RayDistributedWorkflow(*args, **kwargs):
-#         raise ImportError(
-#             f'RayDistributedWorkflow requires ray, but got "{original_error_msg}" when importing'
-#         )
-
-from .surrogate_workflow import SurrogateWorkflow
-=======
     def RayDistributedWorkflow(*args, **kwargs):
         raise ImportError(
             f'RayDistributedWorkflow requires ray, but got "{original_error_msg}" when importing'
         )
->>>>>>> c9935468
+
+from .surrogate_workflow import SurrogateWorkflow