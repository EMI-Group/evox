__all__ = ["BraxProblem"]

<<<<<<< HEAD
import weakref
from typing import Any, Callable, Dict, Tuple
=======
import copy
from typing import Callable, Dict, Optional, Tuple
>>>>>>> b4dd5f22

import jax
import jax.numpy as jnp
import torch
import torch.nn as nn
import torch.utils.dlpack
from brax import envs
from brax.io import html, image

<<<<<<< HEAD
from ...core import Problem, _vmap_fix, jit_class, trace_impl
=======
from evox.core import Problem, use_state

>>>>>>> b4dd5f22
from .utils import get_vmap_model_state_forward


# to_dlpack is not necessary for torch.Tensor and jax.Array
# because they have a __dlpack__ method, which is called by their respective from_dlpack methods.
def to_jax_array(x: torch.Tensor) -> jax.Array:
    # When the torch has GPU support but the jax does not, we need to move the tensor to CPU first.
    if x.device.type != "cpu" and jax.default_backend() == "cpu":
        return jax.dlpack.from_dlpack(x.detach().cpu())
    return jax.dlpack.from_dlpack(x.detach())


<<<<<<< HEAD
def from_jax_array(x: jax.Array) -> torch.Tensor:
    return torch.utils.dlpack.from_dlpack(x)


__brax_data__: Dict[
    int,
    Tuple[
        Callable[[jax.Array], envs.State],  # brax_reset
        Callable[[envs.State, jax.Array], envs.State],  # brax_step
        Callable[[jax.Array], envs.State],  # vmap_brax_reset
        Callable[[envs.State, jax.Array], envs.State],  # vmap_brax_step
        Any,  # env.sys
        torch.jit.ScriptFunction,  # state_forward
        torch.jit.ScriptFunction,  # vmap_state_forward
    ],
] = {}  # Cannot be a weakref.WeakValueDictionary because the values are only stored here
__jit_eval__: Dict[int, torch.jit.ScriptModule] = {}


# _BraxEvaluatorTuple = NamedTuple(
#     "_BraxEvaluatorTuple",
#     [
#         ("rotate_key", bool),
#         ("index_id", int),
#         ("pop_size", int),
#         ("num_episodes", int),
#         ("max_episode_length", int),
#         ("model_buffers", Dict[str, torch.Tensor]),
#         ("param_to_state_key_map", Dict[str, str]),
#     ],
# )
_BraxEvaluatorTuple = Tuple[bool, int, int, int, int, Dict[str, torch.Tensor], Dict[str, str]]


@torch.jit.ignore
def evaluate_brax(
    evaluator: _BraxEvaluatorTuple,
    model_state: Dict[str, torch.Tensor],
    rand_key: torch.Tensor,
    record_trajectory: bool = False,
) -> Tuple[Dict[str, torch.Tensor], torch.Tensor]:
    # Get from torch
    pop_size = list(model_state.values())[0].shape[0]
    key = to_jax_array(rand_key)
    # For each episode, we need a different random key.
    # For each individual in the population, we need the same set of keys.
    # Loop until environment stops
    if evaluator[0]:
        key, eval_key = jax.random.split(key)
    else:
        key, eval_key = key, key

    global __brax_data__
    if record_trajectory is True:
        brax_reset, brax_step, _, _, _, state_forward, _ = __brax_data__[evaluator[1]]
        keys = eval_key
        done = jnp.zeros((), dtype=bool)
        total_reward = jnp.zeros(())
    else:
        assert pop_size == evaluator[2]
        _, _, brax_reset, brax_step, _, _, state_forward = __brax_data__[evaluator[1]]
        keys = jax.random.split(eval_key, evaluator[3])
        keys = jnp.broadcast_to(keys, (pop_size, *keys.shape)).reshape(pop_size * evaluator[3], -1)
        done = jnp.zeros((pop_size * evaluator[3],), dtype=bool)
        total_reward = jnp.zeros((pop_size * evaluator[3],))
    counter = 0
    brax_state = brax_reset(keys)
    if record_trajectory:
        trajectory = [brax_state.pipeline_state]
    while counter < evaluator[4] and ~done.all():
        if record_trajectory:
            model_state, action = state_forward(model_state, from_jax_array(brax_state.obs))
            action = action
        else:
            model_state, action = state_forward(model_state, from_jax_array(brax_state.obs).view(pop_size, evaluator[3], -1))
            action = action.view(pop_size * evaluator[3], -1)
        brax_state = brax_step(brax_state, to_jax_array(action))
        done = brax_state.done * (1 - done)
        total_reward += (1 - done) * brax_state.reward
        counter += 1
        if record_trajectory:
            trajectory.append(brax_state.pipeline_state)
    # Return
    model_state["key"] = from_jax_array(key)
    total_reward = from_jax_array(total_reward)
    if record_trajectory:
        return model_state, total_reward, trajectory
    else:
        total_reward = total_reward.view(pop_size, evaluator[3])
        return model_state, total_reward


@torch.jit.ignore
def _visualize(
    evaluator: _BraxEvaluatorTuple,
    weights: Dict[str, nn.Parameter],
    seed: int = 0,
    output_type: str = "HTML",
    *args,
    **kwargs,
) -> str | torch.Tensor:
    assert output_type in [
        "HTML",
        "rgb_array",
    ], "output_type must be either HTML or rgb_array"
    # Unpack parameters and buffers
    state_params = {evaluator[6][key]: value for key, value in weights.items()}
    model_state = dict(evaluator[5])
    model_state.update(state_params)
    # Brax environment evaluation
    rand_key = from_jax_array(jax.random.PRNGKey(seed))
    model_state, rewards, trajectory = evaluate_brax(evaluator, model_state, rand_key, record_trajectory=True)
    trajectory = [brax_state for brax_state in trajectory]

    env_sys = __brax_data__[evaluator[1]][4]
    if output_type == "HTML":
        return html.render(env_sys, trajectory, *args, **kwargs)
    else:
        return image.render_array(env_sys, trajectory, **kwargs)
=======
def from_jax_array(x: jax.Array, device: Optional[torch.device] = None) -> torch.Tensor:
    if device is None:
        device = torch.get_default_device()
    return torch.utils.dlpack.from_dlpack(x).to(device)
>>>>>>> b4dd5f22


class BraxProblem(Problem):
    """The Brax problem wrapper."""

    _evaluator: _BraxEvaluatorTuple

    def __init__(
        self,
        policy: nn.Module,
        env_name: str,
        max_episode_length: int,
        num_episodes: int,
        seed: int = None,
        pop_size: int | None = None,
        rotate_key: bool = True,
        reduce_fn: Callable[[torch.Tensor, int], torch.Tensor] = torch.mean,
        backend: str | None = None,
        device: torch.device | None = None,
    ):
        """Construct a Brax-based problem.
        Firstly, you need to define a policy model.
        Then you need to set the `environment name <https://github.com/google/brax/tree/main/brax/envs>`,
        the maximum episode length, the number of episodes to evaluate for each individual.
        For each individual,
        it will run the policy with the environment for num_episodes times with different seed,
        and use the reduce_fn to reduce the rewards (default to average).
        Different individuals will share the same set of random keys in each iteration.

        :param policy: The policy model whose forward function is :code:`forward(batched_obs) -> action`.
        :param env_name: The environment name.
        :param max_episode_length: The maximum number of time steps of each episode.
        :param num_episodes: The number of episodes to evaluate for each individual.
        :param seed: The seed used to create a PRNGKey for the brax environment. When None, randomly select one. Default to None.
        :param pop_size: The size of the population to be evaluated. If None, we expect the input to have a population size of 1.
        :param rotate_key: Indicates whether to rotate the random key for each iteration (default is True). <br/> If True, the random key will rotate after each iteration, resulting in non-deterministic and potentially noisy fitness evaluations. This means that identical policy weights may yield different fitness values across iterations. <br/> If False, the random key remains the same for all iterations, ensuring consistent fitness evaluations.
        :param reduce_fn: The function to reduce the rewards of multiple episodes. Default to `torch.mean`.
        :param backend: Brax's backend. If None, the default backend of the environment will be used. Default to None.
        :param device: The device to run the computations on. Defaults to the current default device.

        ## Notice
        The initial key is obtained from `torch.random.get_rng_state()`.

        ## Warning
        This problem does NOT support HPO wrapper (`problems.hpo_wrapper.HPOProblemWrapper`) out-of-box, i.e., the workflow containing this problem CANNOT be vmapped.
        *However*, by setting `pop_size` to the multiplication of inner population size and outer population size, you can still use this problem in a HPO workflow.

        ## Examples
        >>> from evox import problems
        >>> problem = problems.neuroevolution.Brax(
        ...    env_name="swimmer",
        ...    policy=model,
        ...    max_episode_length=1000,
        ...    num_episodes=3,
        ...    pop_size=100,
        ...    rotate_key=False,
        ...)
        """
        super().__init__()
        device = torch.get_default_device() if device is None else device
        pop_size = 1 if pop_size is None else pop_size
        # Create Brax environment
        env: envs.Env = (
            envs.get_environment(env_name=env_name)
            if backend is None
            else envs.get_environment(env_name=env_name, backend=backend)
        )
        vmap_env = envs.wrappers.training.VmapWrapper(env)
        # Compile Brax environment
<<<<<<< HEAD
        brax_reset = jax.jit(env.reset)
        brax_step = jax.jit(env.step)
        vmap_brax_reset = jax.jit(vmap_env.reset)
        vmap_brax_step = jax.jit(vmap_env.step)
=======
        self.brax_reset = jax.jit(env.reset)
        self.brax_step = jax.jit(env.step)
        self.vmap_brax_reset = jax.jit(vmap_env.reset)
        self.vmap_brax_step = jax.jit(vmap_env.step)
>>>>>>> b4dd5f22
        # JIT stateful model forward
        self.vmap_init_state, self.vmap_state_forward = get_vmap_model_state_forward(
            model=policy,
            pop_size=pop_size,
            in_dims=(0, 0),
            device=device,
        )
<<<<<<< HEAD
        _, jit_state_forward, _, param_to_state_key_map, model_buffer = non_vmap_result
        _, jit_vmap_state_forward, _, _, vmap_model_buffers = vmap_result
        self._param_to_state_key_map = param_to_state_key_map
        vmap_model_buffers["key"] = torch.random.get_rng_state().view(dtype=torch.uint32)[:2].detach().clone().to(device=device)
        self._vmap_model_buffers = vmap_model_buffers
        # Store to global
        global __brax_data__
        __brax_data__[id(self)] = (
            brax_reset,
            brax_step,
            vmap_brax_reset,
            vmap_brax_step,
            env.sys,
            jit_state_forward,
            jit_vmap_state_forward,
        )
        weakref.finalize(self, __brax_data__.pop, id(self), None)
        # Set constants
        self.reduce_fn = reduce_fn
        evaluator: _BraxEvaluatorTuple = (
            rotate_key,
            id(self),
            pop_size,
            num_episodes,
            max_episode_length,
            model_buffer,
            param_to_state_key_map,
        )

        def evaluate_brax_script(
            evaluator: _BraxEvaluatorTuple, model_state: Dict[str, torch.Tensor], rand_key: torch.Tensor
        ) -> Tuple[Dict[str, torch.Tensor], torch.Tensor]:
            return evaluate_brax(evaluator, model_state, rand_key, False)

        self._evaluator: _BraxEvaluatorTuple = evaluator
        self._jit_evaluator = torch.jit.script(evaluate_brax_script)

    def evaluate(self, pop_params: Dict[str, nn.Parameter]) -> torch.Tensor:
        """Evaluate the final rewards of a population (batch) of model parameters.

        :param pop_params: A dictionary of parameters where each key is a parameter name and each value is a tensor of shape (batch_size, *param_shape) representing the batched parameters of batched models.

        :return: A tensor of shape (batch_size,) containing the reward of each sample in the population.
        """  # Unpack parameters and buffers
        state_params = {self._param_to_state_key_map[key]: value for key, value in pop_params.items()}
        model_state = dict(self._vmap_model_buffers)
        model_state.update(state_params)
        rand_key = model_state.pop("key")
        # Brax environment evaluation
        model_state, rewards = self._evaluate_brax(model_state, rand_key)
        rewards = self.reduce_fn(rewards, dim=-1)
        # Update buffers
        self._vmap_model_buffers = {key: model_state[key] for key in self._vmap_model_buffers}
        # Return
        return rewards

    def _evaluate_brax(
        self, model_state: Dict[str, torch.Tensor], rand_key: torch.Tensor
    ) -> Tuple[Dict[str, torch.Tensor], torch.Tensor]:
        return evaluate_brax(self._evaluator, model_state, rand_key, False)

    @trace_impl(_evaluate_brax)
    def _trace_evaluate_brax(
        self, model_state: Dict[str, torch.Tensor], rand_key: torch.Tensor
    ) -> Tuple[Dict[str, torch.Tensor], torch.Tensor]:
        _, vmap_dim, vmap_size = _vmap_fix.unwrap_batch_tensor(list(model_state.values())[0])
        if len(vmap_dim) != 0:
            model_state = {k: _vmap_fix.unwrap_batch_tensor(v.reshape(*v.size()))[0] for k, v in model_state.items()}
        model_state, rewards = self._jit_evaluator(self._evaluator, model_state, rand_key)
        if len(vmap_dim) != 0:
            rewards = rewards.view(vmap_size, rewards.size(0) // vmap_size, *rewards.size()[1:])
            rewards = _vmap_fix.wrap_batch_tensor(rewards, tuple([0] * len(vmap_dim)))
        return model_state, rewards
=======
        self.state_forward = torch.compile(use_state(policy))
        if seed is None:
            seed = torch.randint(0, 2**31, (1,)).item()
        self.key = from_jax_array(jax.random.PRNGKey(seed), device)

        copied_policy = copy.deepcopy(policy).to(device)
        self.init_state = copied_policy.state_dict()
        for _name, value in self.init_state.items():
            value.requires_grad = False

        self.reduce_fn = reduce_fn
        self.rotate_key = rotate_key
        self.pop_size = pop_size
        self.num_episodes = num_episodes
        self.max_episode_length = max_episode_length
        self.env_sys = env.sys
        self.device = device

    # disable torch.compile for JAX code
    @torch.compiler.disable
    def _evaluate_brax(
        self,
        model_state: Dict[str, torch.Tensor],
        record_trajectory: bool = False,
    ) -> Tuple[Dict[str, torch.Tensor], torch.Tensor]:
        if not record_trajectory:
            # check the pop_size in the inputs
            # Take a parameter and check its size
            pop_size = next(iter(model_state.values())).size(0)
            assert pop_size == self.pop_size, (
                f"The actual population size must match the pop_size parameter when creating BraxProblem. Expected: {self.pop_size}, Actual: {pop_size}"
            )

        key = to_jax_array(self.key)
        # For each episode, we need a different random key.
        # For each individual in the population, we need the same set of keys.
        # Loop until environment stops
        if self.rotate_key:
            key, eval_key = jax.random.split(key)
        else:
            key, eval_key = key, key

        if record_trajectory:
            keys = eval_key
            done = jnp.zeros((), dtype=bool)
            total_reward = jnp.zeros(())
        else:
            keys = jax.random.split(eval_key, self.num_episodes)
            keys = jnp.broadcast_to(keys, (pop_size, *keys.shape)).reshape(pop_size * self.num_episodes, -1)
            done = jnp.zeros((pop_size * self.num_episodes,), dtype=bool)
            total_reward = jnp.zeros((pop_size * self.num_episodes,))
        counter = 0
        if record_trajectory:
            brax_state = self.brax_reset(keys)
            trajectory = [brax_state.pipeline_state]
        else:
            brax_state = self.vmap_brax_reset(keys)

        while counter < self.max_episode_length and ~done.all():
            if record_trajectory:
                model_state, action = self.state_forward(model_state, from_jax_array(brax_state.obs, self.device))
                brax_state = self.brax_step(brax_state, to_jax_array(action))
            else:
                model_state, action = self.vmap_state_forward(
                    model_state, from_jax_array(brax_state.obs, self.device).view(pop_size, self.num_episodes, -1)
                )
                action = action.view(pop_size * self.num_episodes, -1)
                brax_state = self.vmap_brax_step(brax_state, to_jax_array(action))

            done = brax_state.done * (1 - done)
            total_reward += (1 - done) * brax_state.reward
            counter += 1
            if record_trajectory:
                trajectory.append(brax_state.pipeline_state)
        # Return
        self.key = from_jax_array(key, self.device)
        total_reward = from_jax_array(total_reward, self.device)
        if record_trajectory:
            return model_state, total_reward, trajectory
        else:
            total_reward = total_reward.view(pop_size, self.num_episodes)
            return model_state, total_reward
>>>>>>> b4dd5f22

    def evaluate(self, pop_params: Dict[str, nn.Parameter]) -> torch.Tensor:
        """Evaluate the final rewards of a population (batch) of model parameters.

        :param pop_params: A dictionary of parameters where each key is a parameter name and each value is a tensor of shape (batch_size, *param_shape) representing the batched parameters of batched models.

        :return: A tensor of shape (batch_size,) containing the reward of each sample in the population.
        """
        # Merge the given parameters into the initial parameters
        model_state = self.vmap_init_state | pop_params
        # Brax environment evaluation
        model_state, rewards = self._evaluate_brax(model_state)
        rewards = self.reduce_fn(rewards, dim=-1)
        return rewards

    def visualize(
        self,
        weights: Dict[str, nn.Parameter],
        seed: int = 0,
        output_type: str = "HTML",
        *args,
        **kwargs,
    ) -> str | torch.Tensor:
        """Visualize the brax environment with the given policy and weights.

        :param weights: The weights of the policy model. Which is a dictionary of parameters.
        :param output_type: The output type of the visualization, "HTML" or "rgb_array". Default to "HTML".

        :return: The visualization output.
        """
<<<<<<< HEAD
        return _visualize(self._evaluator, weights, seed, output_type, *args, **kwargs)
=======
        assert output_type in [
            "HTML",
            "rgb_array",
        ], "output_type must be either HTML or rgb_array"
        model_state = self.init_state | weights
        # Brax environment evaluation
        model_state, _rewards, trajectory = self._evaluate_brax(model_state, record_trajectory=True)
        trajectory = [brax_state for brax_state in trajectory]
        if output_type == "HTML":
            return html.render(self.env_sys, trajectory, *args, **kwargs)
        else:
            return image.render_array(self.env_sys, trajectory, **kwargs)
>>>>>>> b4dd5f22
<|MERGE_RESOLUTION|>--- conflicted
+++ resolved
@@ -1,12 +1,7 @@
 __all__ = ["BraxProblem"]
 
-<<<<<<< HEAD
-import weakref
-from typing import Any, Callable, Dict, Tuple
-=======
 import copy
 from typing import Callable, Dict, Optional, Tuple
->>>>>>> b4dd5f22
 
 import jax
 import jax.numpy as jnp
@@ -16,12 +11,8 @@
 from brax import envs
 from brax.io import html, image
 
-<<<<<<< HEAD
-from ...core import Problem, _vmap_fix, jit_class, trace_impl
-=======
 from evox.core import Problem, use_state
 
->>>>>>> b4dd5f22
 from .utils import get_vmap_model_state_forward
 
 
@@ -34,132 +25,10 @@
     return jax.dlpack.from_dlpack(x.detach())
 
 
-<<<<<<< HEAD
-def from_jax_array(x: jax.Array) -> torch.Tensor:
-    return torch.utils.dlpack.from_dlpack(x)
-
-
-__brax_data__: Dict[
-    int,
-    Tuple[
-        Callable[[jax.Array], envs.State],  # brax_reset
-        Callable[[envs.State, jax.Array], envs.State],  # brax_step
-        Callable[[jax.Array], envs.State],  # vmap_brax_reset
-        Callable[[envs.State, jax.Array], envs.State],  # vmap_brax_step
-        Any,  # env.sys
-        torch.jit.ScriptFunction,  # state_forward
-        torch.jit.ScriptFunction,  # vmap_state_forward
-    ],
-] = {}  # Cannot be a weakref.WeakValueDictionary because the values are only stored here
-__jit_eval__: Dict[int, torch.jit.ScriptModule] = {}
-
-
-# _BraxEvaluatorTuple = NamedTuple(
-#     "_BraxEvaluatorTuple",
-#     [
-#         ("rotate_key", bool),
-#         ("index_id", int),
-#         ("pop_size", int),
-#         ("num_episodes", int),
-#         ("max_episode_length", int),
-#         ("model_buffers", Dict[str, torch.Tensor]),
-#         ("param_to_state_key_map", Dict[str, str]),
-#     ],
-# )
-_BraxEvaluatorTuple = Tuple[bool, int, int, int, int, Dict[str, torch.Tensor], Dict[str, str]]
-
-
-@torch.jit.ignore
-def evaluate_brax(
-    evaluator: _BraxEvaluatorTuple,
-    model_state: Dict[str, torch.Tensor],
-    rand_key: torch.Tensor,
-    record_trajectory: bool = False,
-) -> Tuple[Dict[str, torch.Tensor], torch.Tensor]:
-    # Get from torch
-    pop_size = list(model_state.values())[0].shape[0]
-    key = to_jax_array(rand_key)
-    # For each episode, we need a different random key.
-    # For each individual in the population, we need the same set of keys.
-    # Loop until environment stops
-    if evaluator[0]:
-        key, eval_key = jax.random.split(key)
-    else:
-        key, eval_key = key, key
-
-    global __brax_data__
-    if record_trajectory is True:
-        brax_reset, brax_step, _, _, _, state_forward, _ = __brax_data__[evaluator[1]]
-        keys = eval_key
-        done = jnp.zeros((), dtype=bool)
-        total_reward = jnp.zeros(())
-    else:
-        assert pop_size == evaluator[2]
-        _, _, brax_reset, brax_step, _, _, state_forward = __brax_data__[evaluator[1]]
-        keys = jax.random.split(eval_key, evaluator[3])
-        keys = jnp.broadcast_to(keys, (pop_size, *keys.shape)).reshape(pop_size * evaluator[3], -1)
-        done = jnp.zeros((pop_size * evaluator[3],), dtype=bool)
-        total_reward = jnp.zeros((pop_size * evaluator[3],))
-    counter = 0
-    brax_state = brax_reset(keys)
-    if record_trajectory:
-        trajectory = [brax_state.pipeline_state]
-    while counter < evaluator[4] and ~done.all():
-        if record_trajectory:
-            model_state, action = state_forward(model_state, from_jax_array(brax_state.obs))
-            action = action
-        else:
-            model_state, action = state_forward(model_state, from_jax_array(brax_state.obs).view(pop_size, evaluator[3], -1))
-            action = action.view(pop_size * evaluator[3], -1)
-        brax_state = brax_step(brax_state, to_jax_array(action))
-        done = brax_state.done * (1 - done)
-        total_reward += (1 - done) * brax_state.reward
-        counter += 1
-        if record_trajectory:
-            trajectory.append(brax_state.pipeline_state)
-    # Return
-    model_state["key"] = from_jax_array(key)
-    total_reward = from_jax_array(total_reward)
-    if record_trajectory:
-        return model_state, total_reward, trajectory
-    else:
-        total_reward = total_reward.view(pop_size, evaluator[3])
-        return model_state, total_reward
-
-
-@torch.jit.ignore
-def _visualize(
-    evaluator: _BraxEvaluatorTuple,
-    weights: Dict[str, nn.Parameter],
-    seed: int = 0,
-    output_type: str = "HTML",
-    *args,
-    **kwargs,
-) -> str | torch.Tensor:
-    assert output_type in [
-        "HTML",
-        "rgb_array",
-    ], "output_type must be either HTML or rgb_array"
-    # Unpack parameters and buffers
-    state_params = {evaluator[6][key]: value for key, value in weights.items()}
-    model_state = dict(evaluator[5])
-    model_state.update(state_params)
-    # Brax environment evaluation
-    rand_key = from_jax_array(jax.random.PRNGKey(seed))
-    model_state, rewards, trajectory = evaluate_brax(evaluator, model_state, rand_key, record_trajectory=True)
-    trajectory = [brax_state for brax_state in trajectory]
-
-    env_sys = __brax_data__[evaluator[1]][4]
-    if output_type == "HTML":
-        return html.render(env_sys, trajectory, *args, **kwargs)
-    else:
-        return image.render_array(env_sys, trajectory, **kwargs)
-=======
 def from_jax_array(x: jax.Array, device: Optional[torch.device] = None) -> torch.Tensor:
     if device is None:
         device = torch.get_default_device()
     return torch.utils.dlpack.from_dlpack(x).to(device)
->>>>>>> b4dd5f22
 
 
 class BraxProblem(Problem):
@@ -229,17 +98,10 @@
         )
         vmap_env = envs.wrappers.training.VmapWrapper(env)
         # Compile Brax environment
-<<<<<<< HEAD
-        brax_reset = jax.jit(env.reset)
-        brax_step = jax.jit(env.step)
-        vmap_brax_reset = jax.jit(vmap_env.reset)
-        vmap_brax_step = jax.jit(vmap_env.step)
-=======
         self.brax_reset = jax.jit(env.reset)
         self.brax_step = jax.jit(env.step)
         self.vmap_brax_reset = jax.jit(vmap_env.reset)
         self.vmap_brax_step = jax.jit(vmap_env.step)
->>>>>>> b4dd5f22
         # JIT stateful model forward
         self.vmap_init_state, self.vmap_state_forward = get_vmap_model_state_forward(
             model=policy,
@@ -247,81 +109,6 @@
             in_dims=(0, 0),
             device=device,
         )
-<<<<<<< HEAD
-        _, jit_state_forward, _, param_to_state_key_map, model_buffer = non_vmap_result
-        _, jit_vmap_state_forward, _, _, vmap_model_buffers = vmap_result
-        self._param_to_state_key_map = param_to_state_key_map
-        vmap_model_buffers["key"] = torch.random.get_rng_state().view(dtype=torch.uint32)[:2].detach().clone().to(device=device)
-        self._vmap_model_buffers = vmap_model_buffers
-        # Store to global
-        global __brax_data__
-        __brax_data__[id(self)] = (
-            brax_reset,
-            brax_step,
-            vmap_brax_reset,
-            vmap_brax_step,
-            env.sys,
-            jit_state_forward,
-            jit_vmap_state_forward,
-        )
-        weakref.finalize(self, __brax_data__.pop, id(self), None)
-        # Set constants
-        self.reduce_fn = reduce_fn
-        evaluator: _BraxEvaluatorTuple = (
-            rotate_key,
-            id(self),
-            pop_size,
-            num_episodes,
-            max_episode_length,
-            model_buffer,
-            param_to_state_key_map,
-        )
-
-        def evaluate_brax_script(
-            evaluator: _BraxEvaluatorTuple, model_state: Dict[str, torch.Tensor], rand_key: torch.Tensor
-        ) -> Tuple[Dict[str, torch.Tensor], torch.Tensor]:
-            return evaluate_brax(evaluator, model_state, rand_key, False)
-
-        self._evaluator: _BraxEvaluatorTuple = evaluator
-        self._jit_evaluator = torch.jit.script(evaluate_brax_script)
-
-    def evaluate(self, pop_params: Dict[str, nn.Parameter]) -> torch.Tensor:
-        """Evaluate the final rewards of a population (batch) of model parameters.
-
-        :param pop_params: A dictionary of parameters where each key is a parameter name and each value is a tensor of shape (batch_size, *param_shape) representing the batched parameters of batched models.
-
-        :return: A tensor of shape (batch_size,) containing the reward of each sample in the population.
-        """  # Unpack parameters and buffers
-        state_params = {self._param_to_state_key_map[key]: value for key, value in pop_params.items()}
-        model_state = dict(self._vmap_model_buffers)
-        model_state.update(state_params)
-        rand_key = model_state.pop("key")
-        # Brax environment evaluation
-        model_state, rewards = self._evaluate_brax(model_state, rand_key)
-        rewards = self.reduce_fn(rewards, dim=-1)
-        # Update buffers
-        self._vmap_model_buffers = {key: model_state[key] for key in self._vmap_model_buffers}
-        # Return
-        return rewards
-
-    def _evaluate_brax(
-        self, model_state: Dict[str, torch.Tensor], rand_key: torch.Tensor
-    ) -> Tuple[Dict[str, torch.Tensor], torch.Tensor]:
-        return evaluate_brax(self._evaluator, model_state, rand_key, False)
-
-    @trace_impl(_evaluate_brax)
-    def _trace_evaluate_brax(
-        self, model_state: Dict[str, torch.Tensor], rand_key: torch.Tensor
-    ) -> Tuple[Dict[str, torch.Tensor], torch.Tensor]:
-        _, vmap_dim, vmap_size = _vmap_fix.unwrap_batch_tensor(list(model_state.values())[0])
-        if len(vmap_dim) != 0:
-            model_state = {k: _vmap_fix.unwrap_batch_tensor(v.reshape(*v.size()))[0] for k, v in model_state.items()}
-        model_state, rewards = self._jit_evaluator(self._evaluator, model_state, rand_key)
-        if len(vmap_dim) != 0:
-            rewards = rewards.view(vmap_size, rewards.size(0) // vmap_size, *rewards.size()[1:])
-            rewards = _vmap_fix.wrap_batch_tensor(rewards, tuple([0] * len(vmap_dim)))
-        return model_state, rewards
-=======
         self.state_forward = torch.compile(use_state(policy))
         if seed is None:
             seed = torch.randint(0, 2**31, (1,)).item()
@@ -404,7 +191,6 @@
         else:
             total_reward = total_reward.view(pop_size, self.num_episodes)
             return model_state, total_reward
->>>>>>> b4dd5f22
 
     def evaluate(self, pop_params: Dict[str, nn.Parameter]) -> torch.Tensor:
         """Evaluate the final rewards of a population (batch) of model parameters.
@@ -435,9 +221,6 @@
 
         :return: The visualization output.
         """
-<<<<<<< HEAD
-        return _visualize(self._evaluator, weights, seed, output_type, *args, **kwargs)
-=======
         assert output_type in [
             "HTML",
             "rgb_array",
@@ -449,5 +232,4 @@
         if output_type == "HTML":
             return html.render(self.env_sys, trajectory, *args, **kwargs)
         else:
-            return image.render_array(self.env_sys, trajectory, **kwargs)
->>>>>>> b4dd5f22
+            return image.render_array(self.env_sys, trajectory, **kwargs)