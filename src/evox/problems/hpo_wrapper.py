--- conflicted
+++ resolved
@@ -1,10 +1,6 @@
 import weakref
 from abc import ABC
-<<<<<<< HEAD
-from typing import Any, Callable, Dict, List, Optional, Tuple
-=======
 from typing import Any, Callable, Dict, List, NamedTuple, Optional, Tuple
->>>>>>> 3aaca4eb
 
 import torch
 from torch import nn
@@ -111,16 +107,6 @@
     return state
 
 
-<<<<<<< HEAD
-__hpo_data__: Dict[
-    int,
-    Tuple[
-        Callable[[Dict[str, torch.Tensor]], Tuple[Dict[str, torch.Tensor]]],  # workflow_step
-        List[str],  # state_keys or param_keys
-        Optional[List[str]],  # optional buffer_keys
-    ],
-] = {}
-=======
 class HPOData(NamedTuple):
     workflow_step: Callable[[Dict[str, torch.Tensor]], Tuple[Dict[str, torch.Tensor]]]  # workflow_step
     compiled_workflow_step: Callable[[Dict[str, torch.Tensor]], Tuple[Dict[str, torch.Tensor]]]  # compiled_workflow_step
@@ -129,7 +115,6 @@
 
 
 __hpo_data__: Dict[int, HPOData] = {}
->>>>>>> 3aaca4eb
 
 
 def _fake_hpo_evaluate_loop(id: int, iterations: int, state_values: List[torch.Tensor]) -> List[torch.Tensor]:
@@ -139,21 +124,6 @@
 @torch.library.custom_op("evox::_hpo_evaluate_loop", mutates_args=())
 def _hpo_evaluate_loop(id: int, iterations: int, state_values: List[torch.Tensor]) -> List[torch.Tensor]:
     global __hpo_data__
-<<<<<<< HEAD
-    workflow_step, *state_keys = __hpo_data__[id]
-    if len(state_keys) == 1:
-        state_keys = state_keys[0]
-        state = {k: v.clone() for k, v in zip(state_keys, state_values)}
-        for _ in range(iterations):
-            state = workflow_step(state)
-        return [state[k] for k in state_keys]
-    else:
-        param_keys, buffer_keys = state_keys[0], state_keys[1]
-        params = {k: v.clone() for k, v in zip(param_keys, state_values)}
-        buffers = {k: v.clone() for k, v in zip(buffer_keys, state_values[len(param_keys) :])}
-        for _ in range(iterations):
-            params, buffers = workflow_step(params, buffers)
-=======
     workflow_step, compiled_workflow_step, state_keys, buffer_keys = __hpo_data__[id]
     if buffer_keys is None:
         state = {k: v.clone() for k, v in zip(state_keys, state_values)}
@@ -172,7 +142,6 @@
                 params, buffers = compiled_workflow_step(params, buffers)
             else:
                 params, buffers = workflow_step(params, buffers)
->>>>>>> 3aaca4eb
         return [params[k] for k in param_keys] + [buffers[k] for k in buffer_keys]
 
 
@@ -197,16 +166,12 @@
     """
 
     def __init__(
-<<<<<<< HEAD
-        self, iterations: int, num_instances: int, workflow: Workflow, num_repeats: int = 1, copy_init_state: bool = False
-=======
         self,
         iterations: int,
         num_instances: int,
         workflow: Workflow,
         num_repeats: int = 1,
         copy_init_state: bool = False,
->>>>>>> 3aaca4eb
     ):
         """Initialize the HPO problem wrapper.
 
@@ -249,12 +214,8 @@
         self._init_params, self._init_buffers = torch.func.stack_module_state([workflow] * self.num_instances)
         if num_repeats > 1:
             self._init_buffers = {k: torch.stack([v] * num_repeats) for k, v in self._init_buffers.items()}
-<<<<<<< HEAD
-        self._workflow_step_ = compile(vmap_state_step, fullgraph=True, disable=False)
-=======
         self._workflow_step_ = vmap_state_step
         self._compiled_workflow_step_ = compile(vmap_state_step, fullgraph=True)
->>>>>>> 3aaca4eb
 
         if type(workflow).init_step == Workflow.init_step:
             # if no init step
@@ -279,51 +240,19 @@
                 if num_repeats > 1
                 else torch.vmap(state_init_step, randomness="same")
             )
-<<<<<<< HEAD
-            self._workflow_init_step_ = compile(vmap_state_init_step, fullgraph=True, disable=False)
-
-        if type(workflow).final_step == Workflow.final_step:
-            # if no final step
-            self._workflow_final_step_ = self._workflow_step_
-        else:
-            # otherwise, compile workflow final step
-            state_final_step = use_state(workflow.final_step)
-
-            def repeat_state_final_step(params: Dict[str, torch.Tensor], buffers: Dict[str, torch.Tensor]):
-                state = {**params, **buffers}
-                state = state_step(state)
-                return {k: state[k] for k in params.keys()}, {k: state[k] for k in buffers.keys()}
-
-            vmap_state_final_step = (
-                torch.vmap(
-                    torch.vmap(repeat_state_final_step, randomness="same"),
-                    randomness="different",
-                    in_dims=(None, 0),
-                    out_dims=(None, 0),
-                )
-                if num_repeats > 1
-                else torch.vmap(state_final_step, randomness="same")
-            )
-            self._workflow_final_step_ = compile(vmap_state_final_step, fullgraph=True, disable=False)
-=======
             self._workflow_init_step_ = vmap_state_init_step
             self._compiled_workflow_init_step_ = compile(vmap_state_init_step, fullgraph=True)
->>>>>>> 3aaca4eb
 
         self.state_keys = (list(self._init_params.keys()), list(self._init_buffers.keys()))
         if self.num_repeats == 1:
             self.state_keys = sum(self.state_keys, [])
         global __hpo_data__
-<<<<<<< HEAD
-        __hpo_data__[id(self)] = (self._workflow_step_,) + ((self.state_keys,) if self.num_repeats == 1 else self.state_keys)
-=======
         __hpo_data__[id(self)] = HPOData(
             workflow_step=self._workflow_step_,
             compiled_workflow_step=self._compiled_workflow_step_,
             state_keys=self.state_keys if self.num_repeats == 1 else self.state_keys[0],
             buffer_keys=None if self.num_repeats == 1 else self.state_keys[1],
         )
->>>>>>> 3aaca4eb
         self._id_ = id(self)
         weakref.finalize(self, __hpo_data__.pop, id(self), None)
 
@@ -344,18 +273,6 @@
             )
 
         if self.num_repeats > 1:
-<<<<<<< HEAD
-            params = {**self._init_params, **hyper_parameters}
-            buffers = {**self._init_buffers}
-            # run the workflow
-            params, buffers = self._workflow_init_step_(params, buffers)
-            state_values = [params[k] for k in self.state_keys[0]] + [buffers[k] for k in self.state_keys[1]]
-            state_values = _hpo_evaluate_loop(self._id_, self.iterations - 2, state_values)
-            params = {k: v for k, v in zip(self.state_keys[0], state_values)}
-            buffers = {k: v for k, v in zip(self.state_keys[1], state_values[len(params) :])}
-            params, buffers = self._workflow_final_step_(params, buffers)
-            # get final fitness
-=======
             if self.copy_init_state:
                 params = {k: v.clone() for k, v in self._init_params.items()}
                 buffers = {k: v.clone() for k, v in self._init_buffers.items()}
@@ -372,29 +289,16 @@
             state_values = _hpo_evaluate_loop(self._id_, self.iterations - 1, state_values)
             params = {k: v for k, v in zip(self.state_keys[0], state_values)}
             buffers = {k: v for k, v in zip(self.state_keys[1], state_values[len(params) :])}
->>>>>>> 3aaca4eb
             monitor_state = get_sub_state(buffers, "monitor")
             _, fit = vmap(torch.vmap(self._stateful_tell_fitness))(monitor_state)
             return fit[0]
         else:
-<<<<<<< HEAD
-            state = {**self._init_params, **self._init_buffers}
-=======
             state: Dict[str, torch.Tensor] = {**self._init_params, **self._init_buffers}
->>>>>>> 3aaca4eb
             if self.copy_init_state:
                 state = {k: v.clone() for k, v in state.items()}
             # Override with the given hyper parameters
             state.update(hyper_parameters)
             # run the workflow
-<<<<<<< HEAD
-            state = self._workflow_init_step_(state)
-            state_values = [state[k] for k in self.state_keys]
-            state_values = _hpo_evaluate_loop(self._id_, self.iterations - 2, state_values)
-            state = {k: v for k, v in zip(self.state_keys, state_values)}
-            state = self._workflow_final_step_(state)
-            # get final fitness
-=======
             if torch.compiler.is_compiling():
                 state = self._compiled_workflow_init_step_(state)
             else:
@@ -402,7 +306,6 @@
             state_values = [state[k] for k in self.state_keys]
             state_values = _hpo_evaluate_loop(self._id_, self.iterations - 1, state_values)
             state = {k: v for k, v in zip(self.state_keys, state_values)}
->>>>>>> 3aaca4eb
             monitor_state = get_sub_state(state, "monitor")
             _, fit = vmap(self._stateful_tell_fitness)(monitor_state)
             return fit
