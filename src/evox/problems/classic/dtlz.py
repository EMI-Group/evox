import jax
import jax.numpy as jnp
from evox import Problem, State, jit_class
from evox.operators.sampling import UniformSampling, LatinHypercubeSampling
import chex
import pkgutil, json


@jit_class
class DTLZ(Problem):
    """DTLZ"""

    def __init__(self, d=None, m=None, ref_num=1000):
        self.d = d
        self.m = m
        self._dtlz = None
        self.ref_num = ref_num
        self.sample = UniformSampling(self.ref_num * self.m, self.m)

    def setup(self, key):
        return State(key=key)

    def evaluate(self, state: chex.PyTreeDef, X: chex.Array):
        chex.assert_type(X, float)
        chex.assert_shape(X, (None, self.d))
        return jax.jit(jax.vmap(self._dtlz))(X), state

    def pf(self, state: chex.PyTreeDef):
        f = self.sample()[0] / 2
        return f, state


class DTLZ1(DTLZ):
    def __init__(self, d=None, m=None, ref_num=100):
        if m is None:
            self.m = 3
        else:
            self.m = m
        if d is None:
            self.d = self.m + 4
        else:
            self.d = d
        super().__init__(d, m, ref_num)

    def evaluate(self, state: chex.PyTreeDef, X: chex.Array):
        m = self.m
        n, d = jnp.shape(X)

        g = 100 * (
            d
            - m
            + 1
            + jnp.sum(
                (X[:, m - 1 :] - 0.5) ** 2
                - jnp.cos(20 * jnp.pi * (X[:, m - 1 :] - 0.5)),
                axis=1,
                keepdims=True,
            )
        )
        f = (
            0.5
            * jnp.tile(1 + g, (1, m))
            * jnp.fliplr(jnp.cumprod(jnp.c_[jnp.ones((n, 1)), X[:, : m - 1]], axis=1))
            * jnp.c_[jnp.ones((n, 1)), 1 - X[:, m - 2 :: -1]]
        )
        return f, state


class DTLZ2(DTLZ):
    def __init__(self, d=None, m=None, ref_num=1000):
        if m is None:
            self.m = 3
        else:
            self.m = m
        if d is None:
            self.d = self.m + 9
        else:
            self.d = d
        super().__init__(d, m, ref_num)

    def evaluate(self, state: chex.PyTreeDef, X: chex.Array):
        m = self.m
        g = jnp.sum((X[:, m - 1 :] - 0.5) ** 2, axis=1, keepdims=True)
        f = (
            jnp.tile(1 + g, (1, m))
            * jnp.fliplr(
                jnp.cumprod(
                    jnp.c_[
                        jnp.ones((jnp.shape(g)[0], 1)),
                        jnp.cos(X[:, : m - 1] * jnp.pi / 2),
                    ],
                    axis=1,
                )
            )
            * jnp.c_[
                jnp.ones((jnp.shape(g)[0], 1)), jnp.sin(X[:, m - 2 :: -1] * jnp.pi / 2)
            ]
        )

        return f, state

    def pf(self, state: chex.PyTreeDef):
        f = self.sample()[0]
        f /= jnp.tile(jnp.sqrt(jnp.sum(f**2, axis=1, keepdims=True)), (1, self.m))
        return f, state


class DTLZ3(DTLZ2):
    def __init__(self, d=None, m=None, ref_num=1000):
        super().__init__(d, m, ref_num)

    def evaluate(self, state: chex.PyTreeDef, X: chex.Array):
        n, d = jnp.shape(X)
        m = self.m
        g = 100 * (
            d
            - m
            + 1
            + jnp.sum(
                (
                    (X[:, m - 1 :] - 0.5) ** 2
                    - jnp.cos(20 * jnp.pi * (X[:, m - 1 :] - 0.5))
                ),
                axis=1,
                keepdims=True,
            )
        )
        f = (
            jnp.tile(1 + g, (1, m))
            * jnp.fliplr(
                jnp.cumprod(
                    jnp.c_[jnp.ones((n, 1)), jnp.cos(X[:, : m - 1] * jnp.pi / 2)],
                    axis=1,
                )
            )
            * jnp.c_[jnp.ones((n, 1)), jnp.sin(X[:, m - 2 :: -1] * jnp.pi / 2)]
        )

        return f, state


class DTLZ4(DTLZ2):
    def __init__(self, d=None, m=None, ref_num=1000):
        super().__init__(d, m, ref_num)

    def evaluate(self, state: chex.PyTreeDef, X: chex.Array):
        m = self.m
        X = X.at[:, : m - 1].power(100)
        g = jnp.sum((X[:, m - 1 :] - 0.5) ** 2, axis=1, keepdims=True)
        f = (
            jnp.tile(1 + g, (1, m))
            * jnp.fliplr(
                jnp.cumprod(
                    jnp.c_[
                        jnp.ones((jnp.shape(g)[0], 1)),
                        jnp.cos(X[:, : m - 1] * jnp.pi / 2),
                    ],
                    axis=1,
                )
            )
            * jnp.c_[
                jnp.ones((jnp.shape(g)[0], 1)), jnp.sin(X[:, m - 2 :: -1] * jnp.pi / 2)
            ]
        )

        return f, state


class DTLZ5(DTLZ):
    def __init__(self, d=None, m=None, ref_num=1000):
        if m is None:
            self.m = 3
        else:
            self.m = m

        if d is None:
            self.d = self.m + 9
        else:
            self.d = d
        super().__init__(d, m, ref_num)

    def evaluate(self, state: chex.PyTreeDef, X: chex.Array):
        m = self.m
        g = jnp.sum((X[:, m - 1 :] - 0.5) ** 2, axis=1, keepdims=True)
        temp = jnp.tile(g, (1, m - 2))
        X = X.at[:, 1 : m - 1].set((1 + 2 * temp * X[:, 1 : m - 1]) / (2 + 2 * temp))
        f = (
            jnp.tile(1 + g, (1, m))
            * jnp.fliplr(
                jnp.cumprod(
                    jnp.c_[
                        jnp.ones((jnp.shape(g)[0], 1)),
                        jnp.cos(X[:, : m - 1] * jnp.pi / 2),
                    ],
                    axis=1,
                )
            )
            * jnp.c_[
                jnp.ones((jnp.shape(g)[0], 1)), jnp.sin(X[:, m - 2 :: -1] * jnp.pi / 2)
            ]
        )
        return f, state

    def pf(self, state: chex.PyTreeDef):
        n = self.ref_num * self.m
        f = jnp.vstack(
            (
                jnp.hstack(((jnp.arange(0, 1, 1.0 / (n - 1))), 1.0)),
                jnp.hstack(((jnp.arange(1, 0, -1.0 / (n - 1))), 0.0)),
            )
        ).T
        f /= jnp.tile(
            jnp.sqrt(jnp.sum(f**2, axis=1, keepdims=True)), (1, jnp.shape(f)[1])
        )

        for i in range(self.m - 2):
            f = jnp.c_[f[:, 0], f]

        f = (
            f
            / jnp.sqrt(2)
            * jnp.tile(
                jnp.hstack((self.m - 2, jnp.arange(self.m - 2, -1, -1))),
                (jnp.shape(f)[0], 1),
            )
        )
        return f, state


class DTLZ6(DTLZ):
    def __init__(self, d=None, m=None, ref_num=1000):
        if m is None:
            self.m = 3
        else:
            self.m = m
        if d is None:
            self.d = self.m + 9
        else:
            self.d = d
        super().__init__(d, m, ref_num)

    def evaluate(self, state: chex.PyTreeDef, X: chex.Array):
        m = self.m
        g = jnp.sum((X[:, m - 1 :] ** 0.1), axis=1, keepdims=True)
        temp = jnp.tile(g, (1, m - 2))
        X = X.at[:, 1 : m - 1].set((1 + 2 * temp * X[:, 1 : m - 1]) / (2 + 2 * temp))

        f = (
            jnp.tile(1 + g, (1, m))
            * jnp.fliplr(
                jnp.cumprod(
                    jnp.c_[
                        jnp.ones((jnp.shape(g)[0], 1)),
                        jnp.cos(X[:, : m - 1] * jnp.pi / 2),
                    ],
                    axis=1,
                )
            )
            * jnp.c_[
                jnp.ones((jnp.shape(g)[0], 1)), jnp.sin(X[:, m - 2 :: -1] * jnp.pi / 2)
            ]
        )
        return f, state

    def pf(self, state: chex.PyTreeDef):
        n = self.ref_num * self.m
        f = jnp.vstack(
            (
                jnp.hstack(((jnp.arange(0, 1, 1.0 / (n - 1))), 1.0)),
                jnp.hstack(((jnp.arange(1, 0, -1.0 / (n - 1))), 0.0)),
            )
        ).T
        f /= jnp.tile(
            jnp.sqrt(jnp.sum(f**2, axis=1, keepdims=True)), (1, jnp.shape(f)[1])
        )

        for i in range(self.m - 2):
            f = jnp.c_[f[:, 0], f]

        f = (
            f
            / jnp.sqrt(2)
            * jnp.tile(
                jnp.hstack((self.m - 2, jnp.arange(self.m - 2, -1, -1))),
                (jnp.shape(f)[0], 1),
            )
        )
        return f, state


class DTLZ7(DTLZ):
    def __init__(self, d=None, m=None, ref_num=1000):
        if m is None:
            self.m = 3
        else:
            self.m = m
        if d is None:
            self.d = self.m + 19
        else:
            self.d = d
        super().__init__(d, m, ref_num)

    def evaluate(self, state: chex.PyTreeDef, X: chex.Array):
        n, d = jnp.shape(X)
        m = self.m
        f = jnp.zeros((n, m))
        g = 1 + 9 * jnp.mean(X[:, m - 1 :], axis=1, keepdims=True)
        f = f.at[:, : m - 1].set(X[:, : m - 1])
        f = f.at[:, m - 1 :].set(
            (1 + g)
            * (
                m
                - jnp.sum(
                    f[:, : m - 1]
                    / (1 + jnp.tile(g, (1, m - 1)))
                    * (1 + jnp.sin(3 * jnp.pi * f[:, : m - 1])),
                    axis=1,
                    keepdims=True,
                )
            )
        )
        return f, state

    def pf(self, state: chex.PyTreeDef):
<<<<<<< HEAD
        data_bytes = pkgutil.get_data("evox", "problems/classic/data/dtlz7_pf.json")
=======
        data_bytes = pkgutil.get_data(__name__, "data/dtlz7_pf.json")
>>>>>>> fac8f68a
        data = data_bytes.decode()
        pf = json.loads(data)
        return jnp.array(pf), state<|MERGE_RESOLUTION|>--- conflicted
+++ resolved
@@ -322,11 +322,7 @@
         return f, state
 
     def pf(self, state: chex.PyTreeDef):
-<<<<<<< HEAD
-        data_bytes = pkgutil.get_data("evox", "problems/classic/data/dtlz7_pf.json")
-=======
         data_bytes = pkgutil.get_data(__name__, "data/dtlz7_pf.json")
->>>>>>> fac8f68a
         data = data_bytes.decode()
         pf = json.loads(data)
         return jnp.array(pf), state