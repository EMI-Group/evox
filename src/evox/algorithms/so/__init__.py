--- conflicted
+++ resolved
@@ -1,12 +1,3 @@
-<<<<<<< HEAD
-from .code import CoDE
-from .jade import JaDE
-from .sade import SaDE
-from .shade import SHADE
-
-from .pso_varients import *
-=======
 from .de_variants import *
 from .pso_variants import *
->>>>>>> 8aecff05
 from .es import *