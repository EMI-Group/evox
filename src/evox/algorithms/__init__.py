__all__ = [
    # DE Variants
    "DE",
    "SHADE",
    "CoDE",
    "SaDE",
    "ODE",
    "JaDE",
    # ES Variants
    "OpenES",
    "XNES",
    "SeparableNES",
    "DES",
    "SNES",
    "ARS",
    "ASEBO",
    "PersistentES",
    "NoiseReuseES",
    "GuidedES",
    "ESMC",
    "CMAES",
    # PSO Variants
    "CLPSO",
    "CSO",
    "DMSPSOEL",
    "FSPSO",
    "PSO",
    "SLPSOGS",
    "SLPSOUS",
    # MOEAs
    "RVEA",
    "NSGA2",
    "NSGA3",
    "MOEAD",
    "HypE",
]


from .de_variants import DE, ODE, SHADE, CoDE, JaDE, SaDE
from .es_variants import ARS, ASEBO, CMAES, DES, ESMC, SNES, XNES, GuidedES, NoiseReuseES, OpenES, PersistentES, SeparableNES
<<<<<<< HEAD
from .mo import MOEAD, NSGA2, RVEA, HypE
=======
from .mo import MOEAD, NSGA2, NSGA3, RVEA
>>>>>>> b2d72692
from .pso_variants import CLPSO, CSO, DMSPSOEL, FSPSO, PSO, SLPSOGS, SLPSOUS<|MERGE_RESOLUTION|>--- conflicted
+++ resolved
@@ -38,9 +38,5 @@
 
 from .de_variants import DE, ODE, SHADE, CoDE, JaDE, SaDE
 from .es_variants import ARS, ASEBO, CMAES, DES, ESMC, SNES, XNES, GuidedES, NoiseReuseES, OpenES, PersistentES, SeparableNES
-<<<<<<< HEAD
-from .mo import MOEAD, NSGA2, RVEA, HypE
-=======
-from .mo import MOEAD, NSGA2, NSGA3, RVEA
->>>>>>> b2d72692
+from .mo import MOEAD, NSGA2, NSGA3, RVEA, HypE
 from .pso_variants import CLPSO, CSO, DMSPSOEL, FSPSO, PSO, SLPSOGS, SLPSOUS