--- conflicted
+++ resolved
@@ -118,13 +118,8 @@
     def _mating_pool(self):
         valid_mask = ~torch.isnan(self.pop).all(dim=1)
         num_valid = torch.sum(valid_mask, dtype=torch.int32)
-<<<<<<< HEAD
-        mating_pool = torch.randint(0, self.pop_size, (self.pop_size,), device=self.pop.device) % num_valid
-        sorted_indices = torch.where(valid_mask, torch.arange(self.pop_size, device=self.device), self.pop_size)
-=======
         mating_pool = randint(0, num_valid, (self.pop_size,), device=self.pop.device)
         sorted_indices = torch.where(valid_mask, torch.arange(self.pop_size, device=self.device), torch.iinfo(torch.int32).max)
->>>>>>> 3899e284
         sorted_indices = torch.argsort(sorted_indices, stable=True)
         pop = self.pop[sorted_indices[mating_pool]]
         return pop
