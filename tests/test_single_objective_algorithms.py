--- conflicted
+++ resolved
@@ -129,16 +129,8 @@
 def test_ode():
     lb = jnp.full((5,), -32.0)
     ub = jnp.full((5,), 32.0)
-<<<<<<< HEAD
-    algorithm = ODE(lb=lb, ub=ub, pop_size=100, batch_size=100)
-    fitness = run_single_objective_algorithm(
-        algorithm, num_iter=60
-    )  # The ode actually needs to call tell function twice for one iteration, thus requiring twice the number of steps
-
-=======
     algorithm = ODE(lb=lb, ub=ub, pop_size=100, batch_size=100, base_vector="rand")
     fitness = run_single_objective_algorithm(algorithm)
->>>>>>> c8365337
     assert fitness < 0.1
 
 
