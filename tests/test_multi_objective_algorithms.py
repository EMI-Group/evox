--- conflicted
+++ resolved
@@ -126,7 +126,16 @@
     run_moea(algorithm)
 
 
-<<<<<<< HEAD
+def test_knea():
+    algorithm = algorithms.KnEA(
+        lb=jnp.full(shape=(12,), fill_value=0),
+        ub=jnp.full(shape=(12,), fill_value=1),
+        n_objs=3,
+        pop_size=100,
+    )
+    run_moea(algorithm)
+    
+
 def test_sra():
     algorithm = algorithms.SRA(
         lb=jnp.full(shape=(12,), fill_value=0),
@@ -149,13 +158,10 @@
 
 def test_bce_ibea():
     algorithm = algorithms.BCEIBEA(
-=======
-def test_knea():
-    algorithm = algorithms.KnEA(
->>>>>>> b80dc0fe
         lb=jnp.full(shape=(12,), fill_value=0),
         ub=jnp.full(shape=(12,), fill_value=1),
         n_objs=3,
         pop_size=100,
     )
-    run_moea(algorithm)+    run_moea(algorithm)
+    