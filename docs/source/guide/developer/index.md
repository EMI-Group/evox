--- conflicted
+++ resolved
@@ -4,9 +4,6 @@
 :maxdepth: 1
 
 environment
-<<<<<<< HEAD
-=======
 custom_algo_prob
->>>>>>> d24aa788
 hpo
 ```